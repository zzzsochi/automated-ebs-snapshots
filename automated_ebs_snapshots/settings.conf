--- conflicted
+++ resolved
@@ -1,6 +1,2 @@
 [general]
-<<<<<<< HEAD
-version: 0.4.0-SNAPSHOT
-=======
-version: 0.3.1
->>>>>>> f67f7162
+version: 0.4.0a1